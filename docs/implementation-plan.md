# NoSQL Database Implementation Plan for C#

## Overview
Build a lightweight NoSQL key-value store database in C# with document storage capabilities, targeting under 1000 lines of core code.

## Architecture

### Core Components

1. **Storage Engine**
   - File-based persistence using binary format
   - Memory-mapped files for performance
   - Write-ahead logging (WAL) for durability and recovery
   - Distributed storage with synchronous replication
   - ACID transaction guarantees with fsync on commit
   - Checkpointing for WAL compaction and fast recovery

2. **Data Structures**
   - B-Tree for indexed access
   - Hash table for in-memory caching
   - Skip list for range queries

3. **Query Engine**
   - JSON-based query syntax
   - Support for basic CRUD operations
   - Simple indexing system

4. **Concurrency**
   - Reader-writer locks
   - MVCC (Multi-Version Concurrency Control) basics
   - Thread-safe operations

5. **Cluster Management**
   - Leader election and consensus (Raft algorithm)
   - Node discovery and health monitoring
   - Automatic failover and recovery
   - Data replication and synchronization

6. **High Availability**
   - Multi-master replication
   - Conflict resolution strategies
   - Quorum-based operations
   - Split-brain prevention

## Implementation Phases

<<<<<<< HEAD
### Phase 1: Core Storage (Week 1) - ✅ COMPLETED
- [x] Create `IStorageEngine` interface
- [x] Implement `FileStorageEngine` with async read/write
- [x] Create `Page` class for disk storage units (4KB pages)
- [x] Implement `PageManager` for page allocation/deallocation/caching
- [x] Add binary serialization/deserialization with multi-framework support
- [x] Implement Write-Ahead Log (WAL) with forced sync and LSN management
- [x] Add transaction log entries with checksums and integrity validation
- [x] Create checkpoint mechanism for WAL compaction with automatic triggering
- [x] Implement ARIES-style crash recovery (Analysis/Redo/Undo phases)
- [x] Add comprehensive XML documentation for all public members
- [x] Implement multi-framework support (.NET Framework 4.7.2, .NET 8.0, .NET 9.0)

**Phase 1 Tests:** ✅ 100% Complete (81/81 tests passing)
- [x] `StorageEngineTests` - File operations, async I/O, and edge cases
- [x] `PageTests` - Page header integrity, data operations, and validation
- [x] `PageManagerTests` - Page allocation, caching, and lifecycle management
- [x] `SerializationTests` - Binary serializer functionality and type support
- [x] `WALTests` - Write-ahead logging, LSN management, and entry validation
- [x] `CheckpointTests` - Checkpoint manager with automatic and manual checkpointing
- [x] `RecoveryTests` - ARIES recovery phases and transaction rollback

**Additional Implemented Components (not in original plan):**
- [x] `PageType` enum for different page types (Free, Header, Data, etc.)
- [x] `PageHeader` struct with checksums and integrity validation
- [x] `OperationType` enum for transaction operations (Insert, Update, Delete, Commit, Rollback, Checkpoint)
- [x] `RecoveryPhase` enum for ARIES recovery phases (Analysis, Redo, Undo)
- [x] `CheckpointCompletedEventArgs` for checkpoint completion events
- [x] Enhanced error handling with comprehensive validation throughout
- [x] Memory-safe operations using ReadOnlyMemory<byte> instead of byte arrays

### Phase 2: Data Structures (Week 2) - ✅ COMPLETED
- [x] Implement `BTree<TKey, TValue>` class with full CRUD operations
- [x] Create `Node` class for B-Tree nodes with splitting/merging
- [x] Add `IIndex` interface with async operations
- [x] Implement `BTreeIndex` for primary key indexing
- [x] Add in-memory `LRUCache<TKey, TValue>` with eviction policies
- [x] Implement `SkipList<TKey, TValue>` with probabilistic balancing
- [x] Implement `HashIndex<TKey, TValue>` for O(1) operations

**Phase 2 Tests:** ✅ 100% Complete (179/179 tests passing)
- [x] `BTreeTests` - B-Tree insertion, deletion, search operations
- [x] `NodeTests` - B-Tree node splitting and merging
- [x] `BTreeIndexTests` - Primary key indexing functionality  
- [x] `LRUCacheTests` - Cache eviction and memory management
- [x] `SkipListTests` - SkipList operations and concurrency
- [x] `HashIndexTests` - Hash-based indexing and IIndex compliance

**Additional Implemented Components (not in original plan):**
- [x] IAsyncEnumerable support via Microsoft.Bcl.AsyncInterfaces for .NET Framework 4.7.2
- [x] GetLeftmostKeyValue() and GetRightmostKeyValue() methods for B-Tree edge cases
- [x] Comprehensive B-Tree deletion algorithm with predecessor/successor handling
- [x] Thread-safe operations for concurrent access
- [x] Statistics collection for monitoring and debugging
- [x] SkipList with ReaderWriterLockSlim for thread safety
- [x] HashIndex based on ConcurrentDictionary for lock-free reads
- [x] IDisposable pattern implementation for resource cleanup
- [x] Range query support for all index types
=======
### Phase 1: Core Storage (Week 1)
- [ ] Create `IStorageEngine` interface
- [ ] Implement `FileStorageEngine` with basic read/write
- [ ] Create `Page` class for disk storage units
- [ ] Implement `PageManager` for page allocation/deallocation
- [ ] Add basic serialization/deserialization
- [ ] Implement Write-Ahead Log (WAL) with forced sync
- [ ] Add transaction log entries for all modifications
- [ ] Create checkpoint mechanism for WAL compaction
- [ ] Implement crash recovery from WAL replay

**Phase 1 Tests:**
- [ ] `StorageEngineTests` - Basic read/write operations
  - **Setup**: Initialize a temporary `FileStorageEngine` instance.
  - **Actions**: Write a block of data, flush, then read it back.
  - **Expected**: Retrieved bytes match what was written.
- [ ] `PageTests` - Page structure and operations
  - **Setup**: Create a `Page` object in memory.
  - **Actions**: Insert records and serialize/deserialize the page.
  - **Expected**: Deserialized data equals the original records.
- [ ] `PageManagerTests` - Page allocation/deallocation
  - **Setup**: Instantiate `PageManager` against a temp file.
  - **Actions**: Allocate a page, release it, then reallocate.
  - **Expected**: Allocation table reflects the expected free/used pages.
- [ ] `SerializationTests` - Binary serialization/deserialization
  - **Setup**: Prepare a sample object graph.
  - **Actions**: Serialize to binary, then deserialize.
  - **Expected**: The deserialized object matches the original.
- [ ] `WALTests` - Write-ahead log operations and persistence
  - **Setup**: Open a WAL file with forced sync enabled.
  - **Actions**: Append log entries and reopen the file.
  - **Expected**: All entries are present and in order.
- [ ] `CheckpointTests` - WAL compaction and checkpoint creation
  - **Setup**: Perform several writes to generate WAL segments.
  - **Actions**: Trigger a checkpoint operation.
  - **Expected**: WAL size is reduced and a checkpoint record exists.
- [ ] `RecoveryTests` - Crash recovery and WAL replay
  - **Setup**: Write data without checkpointing and simulate a crash.
  - **Actions**: Restart the engine and run recovery.
  - **Expected**: Committed transactions are restored; incomplete ones rolled back.

### Phase 2: Data Structures (Week 2)
- [ ] Implement `BTree<TKey, TValue>` class
- [ ] Create `Node` class for B-Tree nodes
- [ ] Add `IIndex` interface
- [ ] Implement `BTreeIndex` for primary key indexing
- [ ] Add in-memory `LRUCache<TKey, TValue>`

**Phase 2 Tests:**
- [ ] `BTreeTests` - B-Tree insertion, deletion, search operations
  - **Setup**: Create an empty `BTree` instance.
  - **Actions**: Insert keys, query them, then delete and verify absence.
  - **Expected**: Searches return correct results before and after deletion.
- [ ] `NodeTests` - B-Tree node splitting and merging
  - **Setup**: Instantiate a node near its capacity.
  - **Actions**: Insert enough keys to trigger a split and then a merge.
  - **Expected**: Tree structure remains balanced after operations.
- [ ] `IndexTests` - Index interface operations
  - **Setup**: Initialize an implementation of `IIndex`.
  - **Actions**: Put and get several key/value pairs.
  - **Expected**: Retrieved values match inserted data.
- [ ] `BTreeIndexTests` - Primary key indexing functionality
  - **Setup**: Create a `BTreeIndex` bound to a collection.
  - **Actions**: Index documents and lookup by key.
  - **Expected**: Lookups return the expected document identifiers.
- [ ] `LRUCacheTests` - Cache eviction and memory management
  - **Setup**: Instantiate `LRUCache` with a small capacity.
  - **Actions**: Add more entries than the capacity and access some entries repeatedly.
  - **Expected**: Least recently used items are evicted first.
>>>>>>> 0b5f3fc4

### Phase 3: Database Core (Week 3)
- [ ] Create `Database` class as main entry point
- [ ] Implement `Collection` class for document storage
- [ ] Add `Document` class with JSON support
- [ ] Create `Transaction` class with full ACID guarantees
- [ ] Implement two-phase commit for distributed transactions
- [ ] Add isolation levels (Read Committed, Serializable)
- [ ] Implement deadlock detection and resolution
- [ ] Add transaction timeout and abort mechanisms

**Phase 3 Tests:**
- [ ] `DatabaseTests` - Database lifecycle and collection management
  - **Setup**: Create a new database instance and open a collection.
  - **Actions**: Insert a document, close and reopen the database.
  - **Expected**: Data persists and collections load correctly.
- [ ] `CollectionTests` - Document storage and retrieval
  - **Setup**: Obtain a reference to a test collection.
  - **Actions**: Insert documents and query by id.
  - **Expected**: Retrieved documents match the inserted content.
- [ ] `DocumentTests` - JSON document handling and validation
  - **Setup**: Define a JSON document with required fields.
  - **Actions**: Save and then reload the document.
  - **Expected**: Deserialized document equals the original JSON.
- [ ] `TransactionTests` - ACID properties and transaction lifecycle
  - **Setup**: Begin a new transaction.
  - **Actions**: Perform multiple writes then commit.
  - **Expected**: All changes become visible atomically after commit.
- [ ] `TwoPhaseCommitTests` - Distributed transaction coordination
  - **Setup**: Start transactions on multiple nodes.
  - **Actions**: Run prepare/commit sequence across the cluster.
  - **Expected**: Either all nodes commit or all rollback on failure.
- [ ] `IsolationTests` - Transaction isolation level verification
  - **Setup**: Begin concurrent transactions with different isolation levels.
  - **Actions**: Read and write overlapping keys.
  - **Expected**: Observed behavior matches the specified isolation semantics.
- [ ] `DeadlockTests` - Deadlock detection and resolution
  - **Setup**: Launch two transactions that lock resources in opposite order.
  - **Actions**: Wait for deadlock detection logic to trigger.
  - **Expected**: System aborts one transaction to break the deadlock.
- [ ] `TransactionTimeoutTests` - Timeout and abort mechanisms
  - **Setup**: Begin a transaction with a short timeout.
  - **Actions**: Hold a lock beyond the timeout period.
  - **Expected**: Transaction is automatically aborted.

### Phase 4: Query Engine (Week 4)
- [ ] Define `Query` class with JSON syntax
- [ ] Implement `QueryParser` 
- [ ] Create `QueryExecutor` 
- [ ] Add support for filters, sorting, pagination
- [ ] Implement basic aggregations

**Phase 4 Tests:**
- [ ] `QueryTests` - JSON query syntax validation
  - **Setup**: Define a query string with various operators.
  - **Actions**: Parse the string and validate the output structure.
  - **Expected**: Parser returns a valid query object with no errors.
- [ ] `QueryParserTests` - Query parsing and validation
  - **Setup**: Instantiate the `QueryParser`.
  - **Actions**: Parse valid and invalid queries.
  - **Expected**: Valid queries succeed, invalid ones throw meaningful errors.
- [ ] `QueryExecutorTests` - Query execution and optimization
  - **Setup**: Load a collection with sample documents.
  - **Actions**: Execute queries with filters and sorts.
  - **Expected**: Results match the query criteria and come back in the expected order.
- [ ] `FilterTests` - Filter operations and logic
  - **Setup**: Insert documents containing various field values.
  - **Actions**: Apply filters on different fields.
  - **Expected**: Only matching documents are returned.
- [ ] `SortingTests` - Sorting algorithms and performance
  - **Setup**: Store a set of unsorted records.
  - **Actions**: Query with ascending and descending sort options.
  - **Expected**: Results are sorted properly without excessive latency.
- [ ] `PaginationTests` - Pagination logic and efficiency
  - **Setup**: Populate more records than the default page size.
  - **Actions**: Request successive pages.
  - **Expected**: Each page contains the correct subset of records.
- [ ] `AggregationTests` - Basic aggregation operations
  - **Setup**: Store numeric documents for aggregation.
  - **Actions**: Run sum and average queries.
  - **Expected**: Aggregated values equal those calculated manually.

### Phase 5: Concurrency & Performance (Week 5)
- [ ] Add `ReaderWriterLockSlim` for thread safety
- [ ] Implement connection pooling
- [ ] Add async/await support throughout
- [ ] Create comprehensive benchmark suite
- [ ] Optimize hot paths
- [ ] Implement performance monitoring
- [ ] Add stress testing framework
- [ ] Create parallel/concurrency test suite
- [ ] Add chaos engineering tests
- [ ] Performance profiling and optimization

**Phase 5 Tests:**
- [ ] `ConcurrencyTests` - Thread safety and locking mechanisms
  - **Setup**: Run multiple threads against a shared database instance.
  - **Actions**: Perform concurrent reads and writes.
  - **Expected**: No data races or unhandled exceptions occur.
- [ ] `ConnectionPoolTests` - Connection pooling and resource management
  - **Setup**: Initialize a connection pool with limited size.
  - **Actions**: Borrow and return connections under load.
  - **Expected**: Pool reuses connections without leaks.
- [ ] `AsyncTests` - Async/await pattern validation
  - **Setup**: Use asynchronous API calls.
  - **Actions**: Await multiple operations concurrently.
  - **Expected**: Tasks complete without deadlocks or thread starvation.
- [ ] `BenchmarkTests` - Performance baseline measurements
  - **Setup**: Configure BenchmarkDotNet harness.
  - **Actions**: Measure read and write throughput.
  - **Expected**: Results meet documented performance goals.
- [ ] `HotPathTests` - Critical path optimization verification
  - **Setup**: Instrument hot methods with timers.
  - **Actions**: Execute typical workloads.
  - **Expected**: Latencies remain within targeted thresholds.
- [ ] `MonitoringTests` - Performance monitoring accuracy
  - **Setup**: Enable built-in metrics collection.
  - **Actions**: Perform a mix of operations.
  - **Expected**: Reported metrics reflect actual operation counts.
- [ ] `StressTests` - High-load and endurance testing
  - **Setup**: Prepare large data sets and continuous workload generator.
  - **Actions**: Run system under sustained load for extended time.
  - **Expected**: No crashes or resource exhaustion.
- [ ] `ParallelTests` - Parallel execution correctness
  - **Setup**: Spawn many tasks that operate on the database simultaneously.
  - **Actions**: Mix read and write operations across tasks.
  - **Expected**: All operations succeed and final data state is consistent.
- [ ] `ChaosTests` - Failure injection and recovery
  - **Setup**: Operate a multi-node cluster.
  - **Actions**: Inject faults such as process termination and disk errors.
  - **Expected**: Cluster remains available and recovers automatically.
- [ ] `ProfilingTests` - Performance profiling validation
  - **Setup**: Attach profilers during typical workloads.
  - **Actions**: Collect CPU and memory profiles.
  - **Expected**: Profiling output identifies hotspots without affecting stability.

### Phase 6: Clustering & Replication (Week 6)
- [ ] Implement `IClusterManager` interface
- [ ] Create `RaftConsensus` implementation
- [ ] Add `NodeRegistry` for cluster membership
- [ ] Implement `ReplicationManager` for synchronous data sync
- [ ] Create `HealthMonitor` for node monitoring
- [ ] Add `FailoverManager` for automatic failover
- [ ] Implement quorum-based writes for consistency
- [ ] Add distributed WAL replication
- [ ] Create cross-node transaction coordination

**Phase 6 Tests:**
- [ ] `ClusterManagerTests` - Cluster membership and management
  - **Setup**: Start a cluster with multiple nodes.
  - **Actions**: Add and remove nodes via the cluster manager.
  - **Expected**: Membership list reflects the changes on all nodes.
- [ ] `RaftConsensusTests` - Raft algorithm implementation
  - **Setup**: Launch several nodes running the Raft implementation.
  - **Actions**: Force elections and replicate log entries.
  - **Expected**: Consensus is reached with a single leader and identical logs.
- [ ] `NodeRegistryTests` - Node discovery and registration
  - **Setup**: Create a fresh node registry.
  - **Actions**: Register nodes and query their status.
  - **Expected**: Nodes are discoverable and status information is accurate.
- [ ] `ReplicationManagerTests` - Data synchronization and consistency
  - **Setup**: Stand up a leader and a follower node.
  - **Actions**: Write data to the leader and allow replication.
  - **Expected**: Follower contains the same data as the leader.
- [ ] `HealthMonitorTests` - Node health monitoring and detection
  - **Setup**: Enable health checks on all nodes.
  - **Actions**: Simulate a node failure.
  - **Expected**: Health monitor reports the failure within the configured interval.
- [ ] `FailoverManagerTests` - Automatic failover mechanisms
  - **Setup**: Configure a cluster with failover enabled.
  - **Actions**: Kill the leader node.
  - **Expected**: Another node is promoted to leader automatically.
- [ ] `QuorumTests` - Quorum-based operation validation
  - **Setup**: Create a three-node cluster.
  - **Actions**: Attempt writes with and without quorum.
  - **Expected**: Writes succeed only when a quorum of nodes acknowledges.
- [ ] `DistributedWALTests` - Distributed WAL replication
  - **Setup**: Enable WAL replication to all followers.
  - **Actions**: Append log entries on the leader.
  - **Expected**: Each follower stores the same WAL entries.
- [ ] `CrossNodeTransactionTests` - Multi-node transaction coordination
  - **Setup**: Begin a distributed transaction touching multiple nodes.
  - **Actions**: Commit the transaction through the coordinator.
  - **Expected**: All nodes either commit or rollback in unison.

### Phase 7: High Availability (Week 7)
- [ ] Implement leader election protocols
- [ ] Add conflict resolution for concurrent writes
- [ ] Create quorum-based read/write operations
- [ ] Implement split-brain detection and prevention
- [ ] Add network partition tolerance
- [ ] Create data consistency validation

**Phase 7 Tests:**
- [ ] `LeaderElectionTests` - Leader election algorithm verification
  - **Setup**: Start a cluster with a stable leader.
  - **Actions**: Stop the leader and wait for election.
  - **Expected**: A new leader is elected within the timeout period.
- [ ] `ConflictResolutionTests` - Concurrent write conflict handling
  - **Setup**: Enable replication across nodes.
  - **Actions**: Issue conflicting writes to the same key from different nodes.
  - **Expected**: System resolves conflicts according to the configured strategy.
- [ ] `QuorumOperationTests` - Quorum-based read/write operations
  - **Setup**: Configure a three-node cluster.
  - **Actions**: Execute reads and writes with varying node availability.
  - **Expected**: Operations succeed only when the quorum requirement is met.
- [ ] `SplitBrainTests` - Split-brain detection and prevention
  - **Setup**: Partition a cluster into two equal halves.
  - **Actions**: Attempt writes on both partitions.
  - **Expected**: Only the partition with quorum accepts writes; the other rejects them.
- [ ] `NetworkPartitionTests` - Network partition tolerance
  - **Setup**: Run a five-node cluster under load.
  - **Actions**: Introduce a network partition isolating two nodes.
  - **Expected**: Majority partition continues processing; isolated nodes enter read-only mode.
- [ ] `ConsistencyValidationTests` - Data consistency verification
  - **Setup**: After partition healing, allow nodes to synchronize.
  - **Actions**: Compare data across all replicas.
  - **Expected**: Every node contains identical data sets.
- [ ] `HighAvailabilityIntegrationTests` - End-to-end HA scenarios
  - **Setup**: Deploy a production-like cluster with clients running.
  - **Actions**: Simulate leader failures, network issues and node restarts.
  - **Expected**: Service remains available and no acknowledged writes are lost.

## Project Structure

### Current Implementation (Phase 1 Complete)
```
src/
├── Kvs.Core/                          ✅ IMPLEMENTED
│   ├── Storage/                        ✅ COMPLETE
│   │   ├── IStorageEngine.cs          ✅ Interface for storage operations
│   │   ├── FileStorageEngine.cs       ✅ File-based storage implementation
│   │   ├── Page.cs                    ✅ Fixed-size pages with headers
│   │   ├── PageManager.cs             ✅ Page allocation and caching
│   │   ├── WAL.cs                     ✅ Write-ahead log implementation
│   │   ├── TransactionLogEntry.cs     ✅ Transaction log entry structure
│   │   ├── CheckpointManager.cs       ✅ WAL checkpointing
│   │   └── RecoveryManager.cs         ✅ ARIES recovery implementation
│   ├── Serialization/                 ✅ COMPLETE
│   │   ├── ISerializer.cs             ✅ Serialization interfaces
│   │   └── BinarySerializer.cs        ✅ Binary serialization implementation
│   ├── DataStructures/                ✅ COMPLETE
│   │   ├── BTree.cs                   ✅ B-Tree implementation with full CRUD
│   │   ├── Node.cs                    ✅ B-Tree node with split/merge operations
│   │   ├── LRUCache.cs                ✅ LRU cache with eviction policies
│   │   └── SkipList.cs                ❌ Not implemented (future enhancement)
│   ├── Indexing/                      ✅ COMPLETE  
│   │   ├── IIndex.cs                  ✅ Index interface with async operations
│   │   ├── BTreeIndex.cs              ✅ B-Tree based indexing implementation
│   │   └── HashIndex.cs               ❌ Not implemented (future enhancement)
│   ├── Database/                      ⏳ PLANNED (Phase 3)
│   │   ├── Database.cs                ❌ Not implemented
│   │   ├── Collection.cs              ❌ Not implemented
│   │   ├── Document.cs                ❌ Not implemented
│   │   └── Transaction.cs             ❌ Not implemented
│   ├── Query/                         ⏳ PLANNED (Phase 4)
│   │   ├── Query.cs                   ❌ Not implemented
│   │   ├── QueryParser.cs             ❌ Not implemented
│   │   ├── QueryExecutor.cs           ❌ Not implemented
│   │   └── QueryResult.cs             ❌ Not implemented
│   ├── Cluster/                       ⏳ PLANNED (Phase 6)
│   │   └── [Future implementation]
│   ├── Replication/                   ⏳ PLANNED (Phase 6)
│   │   └── [Future implementation]
│   └── Consensus/                     ⏳ PLANNED (Phase 7)
│       └── [Future implementation]
└── Kvs.Core.UnitTests/                ✅ IMPLEMENTED
    ├── Storage/                        ✅ COMPLETE (81/81 tests passing)
    │   ├── StorageEngineTests.cs      ✅ File operations and async I/O
    │   ├── PageTests.cs               ✅ Page structure and operations
    │   ├── PageManagerTests.cs        ✅ Page allocation and caching
    │   ├── WALTests.cs                ✅ Write-ahead logging
    │   ├── CheckpointTests.cs         ✅ Checkpoint management
    │   └── RecoveryTests.cs           ✅ ARIES recovery testing
    ├── Serialization/                  ✅ COMPLETE
    │   └── SerializationTests.cs       ✅ Binary serialization testing
    ├── DataStructures/                 ✅ COMPLETE (71/71 tests passing)
    │   ├── BTreeTests.cs              ✅ B-Tree operations and edge cases
    │   ├── NodeTests.cs               ✅ Node split/merge operations  
    │   └── LRUCacheTests.cs           ✅ Cache eviction and concurrency
    └── Indexing/                       ✅ COMPLETE (42/42 tests passing)
        └── BTreeIndexTests.cs          ✅ Async index operations

Future Structure (Phases 2-7):
├── Kvs.Client/                        ⏳ PLANNED (Phase 5)
├── Kvs.Server/                        ⏳ PLANNED (Phase 5)
├── benchmarks/                        ⏳ PLANNED (Phase 5)
└── [Additional test categories]       ⏳ PLANNED (Phases 2-7)
```

### Implementation Status Legend:
- ✅ **IMPLEMENTED**: Complete and tested
- ⏳ **PLANNED**: Designed but not yet implemented
- ❌ **NOT STARTED**: Not yet begun

## Key Interfaces

```csharp
public interface IStorageEngine : IDisposable
{
    Task<ReadOnlyMemory<byte>> ReadAsync(long position, int length);
    Task<long> WriteAsync(ReadOnlyMemory<byte> data);
    Task FlushAsync();
    Task<bool> FsyncAsync(); // Force sync to disk
    Task<long> GetSizeAsync();
    Task TruncateAsync(long size);
    Task<bool> IsOpenAsync(); // Check if storage is operational
}

public interface ITransactionLog : IDisposable
{
    Task<long> WriteEntryAsync(TransactionLogEntry entry);
    Task<TransactionLogEntry[]> ReadEntriesAsync(long fromLsn);
    Task<bool> FlushAsync();
    Task CheckpointAsync(long lsn);
    Task<long> GetLastLsnAsync();
    Task<long> GetFirstLsnAsync(); // Added for recovery scenarios
}

public interface IRecoveryManager
{
    Task<bool> RecoverAsync();
    Task<TransactionLogEntry[]> GetUncommittedTransactionsAsync();
    Task RollbackTransactionAsync(string transactionId);
    Task RedoTransactionAsync(string transactionId);
    Task<bool> IsRecoveryNeededAsync(); // Added to check if recovery is needed
}

public interface IPageManager : IDisposable
{
    Task<Page> AllocatePageAsync(PageType pageType);
    Task<Page> GetPageAsync(long pageId);
    Task WritePageAsync(Page page);
    Task FreePageAsync(long pageId);
    Task<long> GetPageCountAsync();
    Task FlushAsync();
    Task<bool> PageExistsAsync(long pageId);
}

public interface ICheckpointManager : IDisposable
{
    Task<bool> CreateCheckpointAsync();
    Task<long> GetLastCheckpointLsnAsync();
    Task<bool> IsCheckpointNeededAsync();
    event EventHandler<CheckpointCompletedEventArgs> CheckpointCompleted;
}

public interface ISerializer
{
    ReadOnlyMemory<byte> Serialize<T>(T value);
    T Deserialize<T>(ReadOnlyMemory<byte> data);
    Type GetSerializedType(ReadOnlyMemory<byte> data);
}

public interface IAsyncSerializer
{
    Task<ReadOnlyMemory<byte>> SerializeAsync<T>(T value);
    Task<T> DeserializeAsync<T>(ReadOnlyMemory<byte> data);
}

public interface IIndex<TKey, TValue> : IDisposable
    where TKey : IComparable<TKey>
{
    Task<TValue?> GetAsync(TKey key);
    Task PutAsync(TKey key, TValue value);
    Task<bool> DeleteAsync(TKey key);
    IAsyncEnumerable<KeyValuePair<TKey, TValue>> RangeAsync(TKey startKey, TKey endKey);
    Task<long> CountAsync();
}

public interface IDatabase
{
    ICollection<T> GetCollection<T>(string name);
    Task<ITransaction> BeginTransactionAsync();
    Task<ITransaction> BeginTransactionAsync(IsolationLevel isolationLevel);
    Task<bool> CheckpointAsync();
    Task<bool> RecoverAsync();
}

public interface ITransaction : IDisposable
{
    string TransactionId { get; }
    Task CommitAsync();
    Task RollbackAsync();
    Task<T> GetAsync<T>(string key);
    Task PutAsync<T>(string key, T value);
    Task DeleteAsync(string key);
    bool IsReadOnly { get; }
    IsolationLevel IsolationLevel { get; }
}

public interface IClusterManager
{
    Task<bool> JoinClusterAsync(NodeInfo nodeInfo);
    Task<bool> LeaveClusterAsync(string nodeId);
    Task<IEnumerable<NodeInfo>> GetActiveNodesAsync();
    Task<NodeInfo?> GetLeaderAsync();
    event EventHandler<NodeFailedEventArgs> NodeFailed;
    event EventHandler<LeaderChangedEventArgs> LeaderChanged;
}

public interface IReplicationManager
{
    Task<bool> ReplicateAsync(ReplicationEntry entry);
    Task<bool> SyncWithLeaderAsync();
    Task<ReplicationStatus> GetReplicationStatusAsync();
    Task<bool> ReplicateTransactionAsync(string transactionId, IEnumerable<TransactionLogEntry> entries);
    Task<bool> WaitForQuorumAsync(string transactionId, TimeSpan timeout);
}

public interface IRaftConsensus
{
    Task<bool> RequestVoteAsync(VoteRequest request);
    Task<bool> AppendEntriesAsync(AppendEntriesRequest request);
    Task<bool> BecomeLeaderAsync();
    RaftState CurrentState { get; }
}
```

## Technical Decisions

1. **Storage Format**: Binary format with fixed-size pages (4KB default)
2. **Indexing**: B-Tree with order 64 for balanced read/write performance
3. **Concurrency**: Serializable isolation (like LibraDB) with ReaderWriterLockSlim
4. **Query Language**: JSON-based similar to MongoDB
5. **Networking**: gRPC for client-server communication
6. **Serialization**: MessagePack for efficiency, JSON for compatibility
7. **Testing**: BenchmarkDotNet for performance testing, custom framework for stress/chaos tests
8. **Monitoring**: Built-in metrics collection for performance analysis
9. **Consensus Algorithm**: Raft consensus for leader election and log replication
10. **Replication**: Synchronous quorum-based replication for write safety
11. **Clustering**: Minimum 3 nodes for quorum, configurable replication factor
12. **Failover**: Automatic failover with sub-second detection and recovery
13. **Network Partitions**: Majority partition continues operations, minority partitions become read-only
14. **Write Durability**: All writes must be acknowledged by quorum before returning success
15. **Transaction Guarantees**: Two-phase commit with WAL persistence on all nodes
16. **Recovery**: Automatic crash recovery with WAL replay and transaction rollback

## Performance Goals

### Single Node Performance
- 100K+ reads/second on single thread
- 50K+ writes/second with durability
- Sub-millisecond latency for key lookups
- Support for databases up to 1TB

### Cluster Performance
- Linear read scalability across nodes
- Consistent write performance with replication
- Sub-second failover time
- 99.9% availability with 3-node cluster
- Maximum 1MB/s replication bandwidth per node
- Support for up to 100 nodes in cluster

## Example Usage

### Single Node
```csharp
// Create database
var db = new Database("mydb.kvs");

// Get collection
var users = db.GetCollection<User>("users");

// Insert document
await users.InsertAsync(new User { Id = 1, Name = "John" });

// Query
var query = new Query
{
    Filter = new { age = new { gte = 18 } },
    Sort = new { name = 1 },
    Limit = 10
};

var results = await users.FindAsync(query);
```

### Cluster Mode
```csharp
// Configure cluster
var clusterConfig = new ClusterConfig
{
    Nodes = new[]
    {
        new NodeInfo("node1", "192.168.1.10", 5000),
        new NodeInfo("node2", "192.168.1.11", 5000),
        new NodeInfo("node3", "192.168.1.12", 5000)
    },
    ReplicationFactor = 2,
    ElectionTimeout = TimeSpan.FromSeconds(5)
};

// Create cluster-aware client
var client = new ClusterAwareClient(clusterConfig);

// Operations automatically route to appropriate nodes
var users = client.GetCollection<User>("users");
await users.InsertAsync(new User { Id = 1, Name = "John" });

// Reads can go to any healthy node
var user = await users.GetAsync(1);

// Client handles failover transparently
```

## Testing Strategy

### Unit Tests
- Test each component in isolation
- Mock dependencies using interfaces
- Cover edge cases and error conditions
- Achieve >90% code coverage

### Integration Tests
- Full end-to-end workflows
- Multi-component interactions
- Transaction ACID properties
- Data persistence verification

### Performance Tests
```csharp
[Fact]
public async Task Should_Handle_100K_Sequential_Reads_Within_10_Seconds()
{
    // Test sequential read performance
}

[Fact] 
public async Task Should_Handle_50K_Sequential_Writes_Within_20_Seconds()
{
    // Test sequential write performance
}

[Fact]
public async Task Should_Maintain_Sub_Millisecond_Key_Lookup()
{
    // Test individual operation latency
}
```

### Stress Tests
```csharp
[Fact]
public async Task Should_Handle_10_Million_Operations_Without_Memory_Leak()
{
    // Long-running test with memory monitoring
}

[Fact]
public async Task Should_Recover_From_Disk_Full_Scenarios()
{
    // Test behavior when disk space is exhausted
}

[Fact]
public async Task Should_Handle_Large_Documents_Up_To_16MB()
{
    // Test with maximum document sizes
}
```

### Parallel/Concurrency Tests
```csharp
[Fact]
public async Task Should_Handle_1000_Concurrent_Readers()
{
    // Multiple threads reading simultaneously
    var tasks = Enumerable.Range(0, 1000)
        .Select(_ => Task.Run(async () => await ReadOperations()))
        .ToArray();
    
    await Task.WhenAll(tasks);
}

[Fact]
public async Task Should_Serialize_Concurrent_Writers()
{
    // Test write serialization with high concurrency
    var tasks = Enumerable.Range(0, 100)
        .Select(i => Task.Run(async () => await WriteOperation(i)))
        .ToArray();
        
    await Task.WhenAll(tasks);
    // Verify all writes were applied correctly
}

[Fact]
public async Task Should_Handle_Mixed_Read_Write_Workload()
{
    // 80% reads, 20% writes concurrently
    var readers = GenerateReaderTasks(800);
    var writers = GenerateWriterTasks(200);
    
    await Task.WhenAll(readers.Concat(writers));
}
```

### Chaos Engineering Tests
```csharp
[Fact]
public async Task Should_Recover_From_Sudden_Process_Termination()
{
    // Test WAL recovery after crash
    var db = await CreateDatabase();
    await WriteTestData(db);
    
    // Simulate sudden crash
    await KillProcess(db);
    
    // Restart and verify recovery
    var recoveredDb = await RestartDatabase();
    await VerifyDataIntegrity(recoveredDb);
}

[Fact]
public async Task Should_Handle_Disk_IO_Errors_Gracefully()
{
    // Simulate disk failures during write operations
    var db = await CreateDatabase();
    
    // Simulate disk full during transaction
    await SimulateDiskFull();
    
    var result = await db.WriteAsync("key", "value");
    Assert.False(result.Success);
    Assert.Equal(ErrorCode.DiskFull, result.ErrorCode);
}

[Fact]
public async Task Should_Maintain_Consistency_During_Network_Partitions()
{
    // Test distributed scenarios with guaranteed consistency
    var cluster = await CreateCluster(5);
    
    // Partition network (3 vs 2 nodes)
    await CreateNetworkPartition(cluster, majority: new[]{0,1,2}, minority: new[]{3,4});
    
    // Majority should accept writes
    var majorityWrite = await cluster.Majority.WriteAsync("key1", "value1");
    Assert.True(majorityWrite.Success);
    
    // Minority should reject writes
    var minorityWrite = await cluster.Minority.WriteAsync("key2", "value2");
    Assert.False(minorityWrite.Success);
    Assert.Equal(ErrorCode.NoQuorum, minorityWrite.ErrorCode);
}

[Fact]
public async Task Should_Guarantee_No_Data_Loss_During_Concurrent_Writes()
{
    // Test write reliability under stress
    var cluster = await CreateCluster(3);
    var tasks = new List<Task<WriteResult>>();
    
    // Start 1000 concurrent writes
    for (int i = 0; i < 1000; i++)
    {
        var key = $"key_{i}";
        var value = $"value_{i}";
        tasks.Add(cluster.WriteAsync(key, value));
    }
    
    var results = await Task.WhenAll(tasks);
    
    // All successful writes must be recoverable
    var successfulWrites = results.Where(r => r.Success).ToList();
    
    // Simulate crash and recovery
    await SimulateCrashAndRecover(cluster);
    
    // Verify all successful writes are still present
    foreach (var write in successfulWrites)
    {
        var value = await cluster.ReadAsync(write.Key);
        Assert.Equal(write.Value, value);
    }
}

[Fact]
public async Task Should_Rollback_Failed_Distributed_Transactions()
{
    // Test two-phase commit rollback on failure
    var cluster = await CreateCluster(3);
    
    using var transaction = await cluster.BeginTransactionAsync();
    
    await transaction.WriteAsync("key1", "value1");
    await transaction.WriteAsync("key2", "value2");
    
    // Simulate network failure to one node during commit
    await SimulateNodeFailure(cluster.Nodes[2]);
    
    try
    {
        await transaction.CommitAsync();
        Assert.True(false, "Commit should have failed");
    }
    catch (InsufficientQuorumException)
    {
        // Transaction should auto-rollback
    }
    
    // Verify no partial writes exist
    Assert.Null(await cluster.ReadAsync("key1"));
    Assert.Null(await cluster.ReadAsync("key2"));
}
```

[Fact]
public async Task Should_Handle_Leader_Node_Failure()
{
    // Simulate leader failure and test automatic failover
    var cluster = CreateThreeNodeCluster();
    var leader = await cluster.GetLeaderAsync();
    
    // Kill leader node
    await cluster.KillNodeAsync(leader.Id);
    
    // Verify new leader elected within timeout
    var newLeader = await WaitForNewLeader(TimeSpan.FromSeconds(10));
    Assert.NotNull(newLeader);
    Assert.NotEqual(leader.Id, newLeader.Id);
    
    // Verify cluster continues to serve requests
    await VerifyClusterOperational(cluster);
}

[Fact]
public async Task Should_Handle_Split_Brain_Scenarios()
{
    // Test network partition creating two separate clusters
    var cluster = CreateFiveNodeCluster();
    
    // Create network partition (3 nodes vs 2 nodes)
    await CreateNetworkPartition(cluster, new[] {0, 1, 2}, new[] {3, 4});
    
    // Majority partition should continue operations
    var majorityPartition = GetPartition(cluster, new[] {0, 1, 2});
    await VerifyWriteOperations(majorityPartition, shouldSucceed: true);
    
    // Minority partition should reject writes
    var minorityPartition = GetPartition(cluster, new[] {3, 4});
    await VerifyWriteOperations(minorityPartition, shouldSucceed: false);
}

[Fact]
public async Task Should_Maintain_Data_Consistency_During_Concurrent_Failovers()
{
    // Multiple node failures in rapid succession
    var cluster = CreateFiveNodeCluster();
    
    // Simulate rapid failure of 2 nodes
    var tasks = new[]
    {
        cluster.KillNodeAsync("node1"),
        Task.Delay(500).ContinueWith(_ => cluster.KillNodeAsync("node2"))
    };
    
    await Task.WhenAll(tasks);
    
    // Verify cluster maintains consistency
    await VerifyDataConsistency(cluster);
}
```

### Benchmark Suite
```csharp
[MemoryDiagnoser]
[SimpleJob(RuntimeMoniker.Net80)]
[SimpleJob(RuntimeMoniker.Net90)]
public class DatabaseBenchmarks
{
    [Benchmark]
    public async Task BenchmarkSequentialReads() { }
    
    [Benchmark]
    public async Task BenchmarkSequentialWrites() { }
    
    [Benchmark]
    public async Task BenchmarkRandomReads() { }
    
    [Benchmark]
    public async Task BenchmarkConcurrentReads() { }
    
    [Params(1, 10, 100, 1000)]
    public int ConcurrencyLevel { get; set; }
    
    [Params(1024, 4096, 16384, 65536)]
    public int DocumentSize { get; set; }
}
```

### Load Testing
- Simulate realistic workloads
- Test with varying data sizes
- Monitor resource usage (CPU, memory, disk)
- Test with different concurrency levels

### Corruption Recovery Tests
- Simulate partial writes
- Test WAL replay functionality
- Verify data integrity after crashes
- Test with corrupted index files

## Documentation

- API documentation with XML comments
- Architecture decision records (ADRs)
- Performance tuning guide
- Client library examples

## High Availability Features

### Automatic Failover
- Health monitoring with configurable intervals (default: 1 second)
- Leader election timeout: 5-10 seconds
- Automatic promotion of follower to leader
- Client-side connection failover with retry logic
- Zero-downtime rolling updates

### Data Replication
- Configurable replication factor (default: 2)
- Synchronous replication with quorum acknowledgment
- Strong consistency with immediate replication
- Cross-datacenter replication support
- Incremental backups and point-in-time recovery
- Write-ahead log replication to all replicas
- Automatic rollback on replication failure

### Network Partition Tolerance
- CAP theorem compliance (CP system during partitions)
- Majority quorum requirements for writes
- Read-only mode for minority partitions
- Automatic cluster healing when partitions resolve
- Split-brain detection and prevention

## Deliverables

1. Core library (Kvs.Core) with clustering support
2. Cluster-aware client library (Kvs.Client) 
3. Server executable (Kvs.Server) with cluster membership
4. Comprehensive test suite including distributed scenarios
5. Benchmarking suite with cluster performance tests
6. Documentation including deployment and operational guides
7. Configuration templates for multi-node deployments
8. Monitoring and alerting integration
9. Backup and recovery tools<|MERGE_RESOLUTION|>--- conflicted
+++ resolved
@@ -44,7 +44,6 @@
 
 ## Implementation Phases
 
-<<<<<<< HEAD
 ### Phase 1: Core Storage (Week 1) - ✅ COMPLETED
 - [x] Create `IStorageEngine` interface
 - [x] Implement `FileStorageEngine` with async read/write
@@ -57,63 +56,6 @@
 - [x] Implement ARIES-style crash recovery (Analysis/Redo/Undo phases)
 - [x] Add comprehensive XML documentation for all public members
 - [x] Implement multi-framework support (.NET Framework 4.7.2, .NET 8.0, .NET 9.0)
-
-**Phase 1 Tests:** ✅ 100% Complete (81/81 tests passing)
-- [x] `StorageEngineTests` - File operations, async I/O, and edge cases
-- [x] `PageTests` - Page header integrity, data operations, and validation
-- [x] `PageManagerTests` - Page allocation, caching, and lifecycle management
-- [x] `SerializationTests` - Binary serializer functionality and type support
-- [x] `WALTests` - Write-ahead logging, LSN management, and entry validation
-- [x] `CheckpointTests` - Checkpoint manager with automatic and manual checkpointing
-- [x] `RecoveryTests` - ARIES recovery phases and transaction rollback
-
-**Additional Implemented Components (not in original plan):**
-- [x] `PageType` enum for different page types (Free, Header, Data, etc.)
-- [x] `PageHeader` struct with checksums and integrity validation
-- [x] `OperationType` enum for transaction operations (Insert, Update, Delete, Commit, Rollback, Checkpoint)
-- [x] `RecoveryPhase` enum for ARIES recovery phases (Analysis, Redo, Undo)
-- [x] `CheckpointCompletedEventArgs` for checkpoint completion events
-- [x] Enhanced error handling with comprehensive validation throughout
-- [x] Memory-safe operations using ReadOnlyMemory<byte> instead of byte arrays
-
-### Phase 2: Data Structures (Week 2) - ✅ COMPLETED
-- [x] Implement `BTree<TKey, TValue>` class with full CRUD operations
-- [x] Create `Node` class for B-Tree nodes with splitting/merging
-- [x] Add `IIndex` interface with async operations
-- [x] Implement `BTreeIndex` for primary key indexing
-- [x] Add in-memory `LRUCache<TKey, TValue>` with eviction policies
-- [x] Implement `SkipList<TKey, TValue>` with probabilistic balancing
-- [x] Implement `HashIndex<TKey, TValue>` for O(1) operations
-
-**Phase 2 Tests:** ✅ 100% Complete (179/179 tests passing)
-- [x] `BTreeTests` - B-Tree insertion, deletion, search operations
-- [x] `NodeTests` - B-Tree node splitting and merging
-- [x] `BTreeIndexTests` - Primary key indexing functionality  
-- [x] `LRUCacheTests` - Cache eviction and memory management
-- [x] `SkipListTests` - SkipList operations and concurrency
-- [x] `HashIndexTests` - Hash-based indexing and IIndex compliance
-
-**Additional Implemented Components (not in original plan):**
-- [x] IAsyncEnumerable support via Microsoft.Bcl.AsyncInterfaces for .NET Framework 4.7.2
-- [x] GetLeftmostKeyValue() and GetRightmostKeyValue() methods for B-Tree edge cases
-- [x] Comprehensive B-Tree deletion algorithm with predecessor/successor handling
-- [x] Thread-safe operations for concurrent access
-- [x] Statistics collection for monitoring and debugging
-- [x] SkipList with ReaderWriterLockSlim for thread safety
-- [x] HashIndex based on ConcurrentDictionary for lock-free reads
-- [x] IDisposable pattern implementation for resource cleanup
-- [x] Range query support for all index types
-=======
-### Phase 1: Core Storage (Week 1)
-- [ ] Create `IStorageEngine` interface
-- [ ] Implement `FileStorageEngine` with basic read/write
-- [ ] Create `Page` class for disk storage units
-- [ ] Implement `PageManager` for page allocation/deallocation
-- [ ] Add basic serialization/deserialization
-- [ ] Implement Write-Ahead Log (WAL) with forced sync
-- [ ] Add transaction log entries for all modifications
-- [ ] Create checkpoint mechanism for WAL compaction
-- [ ] Implement crash recovery from WAL replay
 
 **Phase 1 Tests:**
 - [ ] `StorageEngineTests` - Basic read/write operations
@@ -145,12 +87,14 @@
   - **Actions**: Restart the engine and run recovery.
   - **Expected**: Committed transactions are restored; incomplete ones rolled back.
 
-### Phase 2: Data Structures (Week 2)
-- [ ] Implement `BTree<TKey, TValue>` class
-- [ ] Create `Node` class for B-Tree nodes
-- [ ] Add `IIndex` interface
-- [ ] Implement `BTreeIndex` for primary key indexing
-- [ ] Add in-memory `LRUCache<TKey, TValue>`
+### Phase 2: Data Structures (Week 2) - ✅ COMPLETED
+- [x] Implement `BTree<TKey, TValue>` class with full CRUD operations
+- [x] Create `Node` class for B-Tree nodes with splitting/merging
+- [x] Add `IIndex` interface with async operations
+- [x] Implement `BTreeIndex` for primary key indexing
+- [x] Add in-memory `LRUCache<TKey, TValue>` with eviction policies
+- [x] Implement `SkipList<TKey, TValue>` with probabilistic balancing
+- [x] Implement `HashIndex<TKey, TValue>` for O(1) operations
 
 **Phase 2 Tests:**
 - [ ] `BTreeTests` - B-Tree insertion, deletion, search operations
@@ -173,7 +117,6 @@
   - **Setup**: Instantiate `LRUCache` with a small capacity.
   - **Actions**: Add more entries than the capacity and access some entries repeatedly.
   - **Expected**: Least recently used items are evicted first.
->>>>>>> 0b5f3fc4
 
 ### Phase 3: Database Core (Week 3)
 - [ ] Create `Database` class as main entry point
